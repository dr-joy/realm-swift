--- conflicted
+++ resolved
@@ -314,16 +314,6 @@
                                            reason:[error localizedDescription]
                                          userInfo:nil];
         }
-<<<<<<< HEAD
-        else {
-            // if no error provided, throw
-            @throw [NSException exceptionWithName:@"RLMException"
-                                           reason:@"Error while opening the Realm"
-                                         userInfo:error.userInfo];
-        }
-        return nil;
-=======
->>>>>>> 87e89215
     }
     
     // begin read
