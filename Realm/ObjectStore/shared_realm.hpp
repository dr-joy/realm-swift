--- conflicted
+++ resolved
@@ -154,12 +154,10 @@
 
         bool is_closed() { return !m_read_only_group && !m_shared_group; }
 
-<<<<<<< HEAD
-        void notify_others() const;
-=======
         // returns the file format version upgraded from if an upgrade took place
         util::Optional<int> file_format_upgraded_from_version() const;
->>>>>>> 2a568c0b
+
+        void notify_others() const;
 
         ~Realm();
 
