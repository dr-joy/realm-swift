--- conflicted
+++ resolved
@@ -121,11 +121,7 @@
 		3F0543EC1C56F71500AA5322 /* realm_coordinator.cpp in Sources */ = {isa = PBXBuildFile; fileRef = 3F0543EA1C56F71500AA5322 /* realm_coordinator.cpp */; };
 		3F0543ED1C56F71900AA5322 /* realm_coordinator.cpp in Sources */ = {isa = PBXBuildFile; fileRef = 3F0543EA1C56F71500AA5322 /* realm_coordinator.cpp */; };
 		3F0C6AD023E11FAD00F03A4F /* object_changeset.cpp in Sources */ = {isa = PBXBuildFile; fileRef = 3F0C6ACE23E11FAD00F03A4F /* object_changeset.cpp */; };
-<<<<<<< HEAD
-=======
-		3F0C6AD123E11FAD00F03A4F /* object_changeset.hpp in Headers */ = {isa = PBXBuildFile; fileRef = 3F0C6ACF23E11FAD00F03A4F /* object_changeset.hpp */; };
 		3F102CBD23DBC68300108FD2 /* Combine.swift in Sources */ = {isa = PBXBuildFile; fileRef = 3F102CBC23DBC68300108FD2 /* Combine.swift */; };
->>>>>>> e62fe72f
 		3F1F47821B9612B300CD99A3 /* KVOTests.mm in Sources */ = {isa = PBXBuildFile; fileRef = 3F0F029D1B6FFE610046A4D5 /* KVOTests.mm */; };
 		3F1F47831B9656B900CD99A3 /* KVOTests.mm in Sources */ = {isa = PBXBuildFile; fileRef = 3F0F029D1B6FFE610046A4D5 /* KVOTests.mm */; };
 		3F222C4E1E26F51300CA0713 /* ThreadSafeReference.swift in Sources */ = {isa = PBXBuildFile; fileRef = 3F222C4D1E26F51300CA0713 /* ThreadSafeReference.swift */; };
@@ -139,7 +135,6 @@
 		3F336E8A1DA2FA14006CB5A0 /* RLMSyncConfiguration_Private.h in Headers */ = {isa = PBXBuildFile; fileRef = 1A36236A1D83868F00945A54 /* RLMSyncConfiguration_Private.h */; settings = {ATTRIBUTES = (Private, ); }; };
 		3F336E8B1DA2FA15006CB5A0 /* RLMSyncConfiguration_Private.h in Headers */ = {isa = PBXBuildFile; fileRef = 1A36236A1D83868F00945A54 /* RLMSyncConfiguration_Private.h */; settings = {ATTRIBUTES = (Private, ); }; };
 		3F4657371F27F2EF00456B07 /* RLMTestCaseUtils.swift in Sources */ = {isa = PBXBuildFile; fileRef = 297FBEFA1C19F696009D1118 /* RLMTestCaseUtils.swift */; };
-<<<<<<< HEAD
 		3F4F3AD523F71C790048DB43 /* RLMDecimal128.mm in Sources */ = {isa = PBXBuildFile; fileRef = 3F4F3ACF23F71C790048DB43 /* RLMDecimal128.mm */; };
 		3F4F3AD623F71C790048DB43 /* RLMDecimal128.mm in Sources */ = {isa = PBXBuildFile; fileRef = 3F4F3ACF23F71C790048DB43 /* RLMDecimal128.mm */; };
 		3F4F3AD723F71C790048DB43 /* RLMObjectId.h in Headers */ = {isa = PBXBuildFile; fileRef = 3F4F3AD023F71C790048DB43 /* RLMObjectId.h */; settings = {ATTRIBUTES = (Public, ); }; };
@@ -148,10 +143,8 @@
 		3F4F3ADC23F71C790048DB43 /* RLMObjectId.mm in Sources */ = {isa = PBXBuildFile; fileRef = 3F4F3AD223F71C790048DB43 /* RLMObjectId.mm */; };
 		3F4F3ADD23F71C790048DB43 /* RLMDecimal128.h in Headers */ = {isa = PBXBuildFile; fileRef = 3F4F3AD323F71C790048DB43 /* RLMDecimal128.h */; settings = {ATTRIBUTES = (Public, ); }; };
 		3F4F3ADE23F71C790048DB43 /* RLMDecimal128.h in Headers */ = {isa = PBXBuildFile; fileRef = 3F4F3AD323F71C790048DB43 /* RLMDecimal128.h */; settings = {ATTRIBUTES = (Public, ); }; };
-=======
 		3F553577243BD50500A91FD8 /* scheduler.cpp in Sources */ = {isa = PBXBuildFile; fileRef = 3F553572243BD50500A91FD8 /* scheduler.cpp */; };
 		3F553578243BD50500A91FD8 /* scheduler.cpp in Sources */ = {isa = PBXBuildFile; fileRef = 3F553572243BD50500A91FD8 /* scheduler.cpp */; };
->>>>>>> e62fe72f
 		3F558C7922BC023A002F0F30 /* async_open_task.cpp in Sources */ = {isa = PBXBuildFile; fileRef = 3F558C7622BC022A002F0F30 /* async_open_task.cpp */; };
 		3F558C7A22BC023B002F0F30 /* async_open_task.cpp in Sources */ = {isa = PBXBuildFile; fileRef = 3F558C7622BC022A002F0F30 /* async_open_task.cpp */; };
 		3F558C8722C29A03002F0F30 /* TestUtils.mm in Sources */ = {isa = PBXBuildFile; fileRef = 3F558C7E22C29A02002F0F30 /* TestUtils.mm */; };
@@ -266,7 +259,6 @@
 		3FEB38401E70AC8800F22712 /* ObjectCreationTests.mm in Sources */ = {isa = PBXBuildFile; fileRef = 3FEB383C1E70AC6900F22712 /* ObjectCreationTests.mm */; };
 		3FEC4A3F1BBB18D400F009C3 /* SwiftSchemaTests.swift in Sources */ = {isa = PBXBuildFile; fileRef = 3FEC4A3D1BBB188B00F009C3 /* SwiftSchemaTests.swift */; };
 		3FF3FFAF1F0D6D6400B84599 /* KVOTests.swift in Sources */ = {isa = PBXBuildFile; fileRef = 5D660FFF1BE98D880021E04F /* KVOTests.swift */; };
-		49101A1E246C38550022BB0B /* scheduler.cpp in Sources */ = {isa = PBXBuildFile; fileRef = 49101A1D246C38550022BB0B /* scheduler.cpp */; };
 		49101A1F246C38550022BB0B /* scheduler.cpp in Sources */ = {isa = PBXBuildFile; fileRef = 49101A1D246C38550022BB0B /* scheduler.cpp */; };
 		492F5CB2244F48D800ACEBC0 /* regular_expression.cpp in Sources */ = {isa = PBXBuildFile; fileRef = 49AD39F0244E1A370097500E /* regular_expression.cpp */; };
 		492F5CB3244F48D800ACEBC0 /* bson.cpp in Sources */ = {isa = PBXBuildFile; fileRef = 49AD39F2244E1A370097500E /* bson.cpp */; };
@@ -794,19 +786,16 @@
 		3F35027722C43C5200FDC1E5 /* TestHost-static.xcconfig */ = {isa = PBXFileReference; lastKnownFileType = text.xcconfig; path = "TestHost-static.xcconfig"; sourceTree = "<group>"; };
 		3F452EC519C2279800AFC154 /* RLMSwiftSupport.m */ = {isa = PBXFileReference; fileEncoding = 4; lastKnownFileType = sourcecode.c.objc; name = RLMSwiftSupport.m; path = Realm/RLMSwiftSupport.m; sourceTree = SOURCE_ROOT; };
 		3F4E324B1B98C6C700183A69 /* RLMSchema_Private.hpp */ = {isa = PBXFileReference; lastKnownFileType = sourcecode.cpp.h; path = RLMSchema_Private.hpp; sourceTree = "<group>"; };
-<<<<<<< HEAD
 		3F4F3ACF23F71C790048DB43 /* RLMDecimal128.mm */ = {isa = PBXFileReference; fileEncoding = 4; lastKnownFileType = sourcecode.cpp.objcpp; path = RLMDecimal128.mm; sourceTree = "<group>"; };
 		3F4F3AD023F71C790048DB43 /* RLMObjectId.h */ = {isa = PBXFileReference; fileEncoding = 4; lastKnownFileType = sourcecode.c.h; path = RLMObjectId.h; sourceTree = "<group>"; };
 		3F4F3AD123F71C790048DB43 /* RLMDecimal128_Private.hpp */ = {isa = PBXFileReference; fileEncoding = 4; lastKnownFileType = sourcecode.cpp.h; path = RLMDecimal128_Private.hpp; sourceTree = "<group>"; };
 		3F4F3AD223F71C790048DB43 /* RLMObjectId.mm */ = {isa = PBXFileReference; fileEncoding = 4; lastKnownFileType = sourcecode.cpp.objcpp; path = RLMObjectId.mm; sourceTree = "<group>"; };
 		3F4F3AD323F71C790048DB43 /* RLMDecimal128.h */ = {isa = PBXFileReference; fileEncoding = 4; lastKnownFileType = sourcecode.c.h; path = RLMDecimal128.h; sourceTree = "<group>"; };
 		3F4F3AD423F71C790048DB43 /* RLMObjectId_Private.hpp */ = {isa = PBXFileReference; fileEncoding = 4; lastKnownFileType = sourcecode.cpp.h; path = RLMObjectId_Private.hpp; sourceTree = "<group>"; };
-=======
 		3F553571243BD50400A91FD8 /* checked_mutex.hpp */ = {isa = PBXFileReference; fileEncoding = 4; lastKnownFileType = sourcecode.cpp.h; path = checked_mutex.hpp; sourceTree = "<group>"; };
 		3F553572243BD50500A91FD8 /* scheduler.cpp */ = {isa = PBXFileReference; fileEncoding = 4; lastKnownFileType = sourcecode.cpp.cpp; path = scheduler.cpp; sourceTree = "<group>"; };
 		3F553573243BD50500A91FD8 /* copyable_atomic.hpp */ = {isa = PBXFileReference; fileEncoding = 4; lastKnownFileType = sourcecode.cpp.h; path = copyable_atomic.hpp; sourceTree = "<group>"; };
 		3F553574243BD50500A91FD8 /* scheduler.hpp */ = {isa = PBXFileReference; fileEncoding = 4; lastKnownFileType = sourcecode.cpp.h; path = scheduler.hpp; sourceTree = "<group>"; };
->>>>>>> e62fe72f
 		3F558C7622BC022A002F0F30 /* async_open_task.cpp */ = {isa = PBXFileReference; lastKnownFileType = sourcecode.cpp.cpp; name = async_open_task.cpp; path = sync/async_open_task.cpp; sourceTree = "<group>"; };
 		3F558C7722BC022B002F0F30 /* async_open_task.hpp */ = {isa = PBXFileReference; lastKnownFileType = sourcecode.cpp.h; name = async_open_task.hpp; path = sync/async_open_task.hpp; sourceTree = "<group>"; };
 		3F558C7E22C29A02002F0F30 /* TestUtils.mm */ = {isa = PBXFileReference; fileEncoding = 4; lastKnownFileType = sourcecode.cpp.objcpp; name = TestUtils.mm; path = Realm/TestUtils/TestUtils.mm; sourceTree = "<group>"; };
@@ -859,7 +848,6 @@
 		3F9863B91D36876B00641C98 /* RLMClassInfo.mm */ = {isa = PBXFileReference; fileEncoding = 4; lastKnownFileType = sourcecode.cpp.objcpp; path = RLMClassInfo.mm; sourceTree = "<group>"; };
 		3F9863BA1D36876B00641C98 /* RLMClassInfo.hpp */ = {isa = PBXFileReference; fileEncoding = 4; lastKnownFileType = sourcecode.cpp.h; path = RLMClassInfo.hpp; sourceTree = "<group>"; };
 		3F9D91872152D42F00474F09 /* TestHost static.app */ = {isa = PBXFileReference; explicitFileType = wrapper.application; includeInIndex = 0; path = "TestHost static.app"; sourceTree = BUILT_PRODUCTS_DIR; };
-		3FAB08411E1EC382001BC8DA /* execution_context_id.hpp */ = {isa = PBXFileReference; fileEncoding = 4; lastKnownFileType = sourcecode.cpp.h; path = execution_context_id.hpp; sourceTree = "<group>"; };
 		3FAB08421E1EC382001BC8DA /* object_accessor.hpp */ = {isa = PBXFileReference; fileEncoding = 4; lastKnownFileType = sourcecode.cpp.h; path = object_accessor.hpp; sourceTree = "<group>"; };
 		3FAB08431E1EC382001BC8DA /* object.hpp */ = {isa = PBXFileReference; fileEncoding = 4; lastKnownFileType = sourcecode.cpp.h; path = object.hpp; sourceTree = "<group>"; };
 		3FAB08441E1EC382001BC8DA /* object.cpp */ = {isa = PBXFileReference; fileEncoding = 4; lastKnownFileType = sourcecode.cpp.cpp; path = object.cpp; sourceTree = "<group>"; };
@@ -937,7 +925,6 @@
 		5D1534B71CCFF545008976D7 /* LinkingObjects.swift */ = {isa = PBXFileReference; fileEncoding = 4; lastKnownFileType = sourcecode.swift; path = LinkingObjects.swift; sourceTree = "<group>"; };
 		5D1BF1FE1EF9875300B7DC87 /* RLMCollection_Private.h */ = {isa = PBXFileReference; lastKnownFileType = sourcecode.c.h; path = RLMCollection_Private.h; sourceTree = "<group>"; };
 		5D274C4C1D6D15D2006FEBB1 /* weak_realm_notifier.cpp */ = {isa = PBXFileReference; fileEncoding = 4; lastKnownFileType = sourcecode.cpp.cpp; path = weak_realm_notifier.cpp; sourceTree = "<group>"; };
-		5D274C4F1D6D16A8006FEBB1 /* event_loop_signal.hpp */ = {isa = PBXFileReference; fileEncoding = 4; lastKnownFileType = sourcecode.cpp.h; path = event_loop_signal.hpp; sourceTree = "<group>"; };
 		5D274C521D6D16BA006FEBB1 /* event_loop_signal.hpp */ = {isa = PBXFileReference; fileEncoding = 4; lastKnownFileType = sourcecode.cpp.h; path = event_loop_signal.hpp; sourceTree = "<group>"; };
 		5D2E8F651C98DC0D00187B09 /* RLMProperty_Private.hpp */ = {isa = PBXFileReference; fileEncoding = 4; lastKnownFileType = sourcecode.cpp.h; path = RLMProperty_Private.hpp; sourceTree = "<group>"; };
 		5D3E1A2C1C1FC6D5002913BA /* RLMPredicateUtil.hpp */ = {isa = PBXFileReference; fileEncoding = 4; lastKnownFileType = sourcecode.cpp.h; path = RLMPredicateUtil.hpp; sourceTree = "<group>"; };
@@ -1179,7 +1166,6 @@
 				3F62BA9E1BA0AB9000A4CEB2 /* binding_context.hpp */,
 				3F9801A91C8E4F6B000A8B07 /* collection_notifications.cpp */,
 				3F9801A81C8E4F6B000A8B07 /* collection_notifications.hpp */,
-				3FAB08411E1EC382001BC8DA /* execution_context_id.hpp */,
 				3FBD05FA1B94E1C3004559CF /* index_set.cpp */,
 				3FBD05FB1B94E1C3004559CF /* index_set.hpp */,
 				3F90260F1C625C5D006AE98E /* list.cpp */,
@@ -1404,6 +1390,14 @@
 			path = bson;
 			sourceTree = "<group>";
 		};
+		53DAA68A248185BA00E5C6AD /* Recovered References */ = {
+			isa = PBXGroup;
+			children = (
+				49101A1D246C38550022BB0B /* scheduler.cpp */,
+			);
+			name = "Recovered References";
+			sourceTree = "<group>";
+		};
 		5D274C511D6D16BA006FEBB1 /* apple */ = {
 			isa = PBXGroup;
 			children = (
@@ -1450,12 +1444,9 @@
 			isa = PBXGroup;
 			children = (
 				5D660FE31BE98D670021E04F /* Aliases.swift */,
-<<<<<<< HEAD
 				3FB6ABD82416A27000E318C2 /* Decimal128.swift */,
 				3FC3F9162419B63100E27322 /* EmbeddedObject.swift */,
-=======
 				3F102CBC23DBC68300108FD2 /* Combine.swift */,
->>>>>>> e62fe72f
 				29B7FDF51C0DA6560023224E /* Error.swift */,
 				5D1534B71CCFF545008976D7 /* LinkingObjects.swift */,
 				5D660FE41BE98D670021E04F /* List.swift */,
@@ -1537,13 +1528,8 @@
 				3F553571243BD50400A91FD8 /* checked_mutex.hpp */,
 				3F553573243BD50500A91FD8 /* copyable_atomic.hpp */,
 				3F92F627222F311B008B2333 /* event_loop_dispatcher.hpp */,
-				5D274C4F1D6D16A8006FEBB1 /* event_loop_signal.hpp */,
-<<<<<<< HEAD
-				49101A1D246C38550022BB0B /* scheduler.cpp */,
-=======
 				3F553572243BD50500A91FD8 /* scheduler.cpp */,
 				3F553574243BD50500A91FD8 /* scheduler.hpp */,
->>>>>>> e62fe72f
 				3F92F628222F311C008B2333 /* tagged_bool.hpp */,
 				1AABD4001E9552BA00115A75 /* uuid.cpp */,
 				1AABD4011E9552BA00115A75 /* uuid.hpp */,
@@ -1676,6 +1662,7 @@
 				5D660FD91BE98C7C0021E04F /* RealmSwift Tests */,
 				3F558C7D22C299DB002F0F30 /* Test Utils */,
 				E81A1FB31955FCE000FDED82 /* CHANGELOG.md */,
+				53DAA68A248185BA00E5C6AD /* Recovered References */,
 			);
 			indentWidth = 4;
 			sourceTree = "<group>";
@@ -2562,7 +2549,6 @@
 				5D659E821BE04556006515A0 /* index_set.cpp in Sources */,
 				1A64CA8B1D8763B400BC0F9B /* keychain_helper.cpp in Sources */,
 				3F9026111C625C5D006AE98E /* list.cpp in Sources */,
-				49101A1E246C38550022BB0B /* scheduler.cpp in Sources */,
 				3F9801A51C8E4F55000A8B07 /* list_notifier.cpp in Sources */,
 				C281E9301E8BC7AC0015BA4A /* network_reachability_observer.cpp in Sources */,
 				3F73BC961E3A878500FE80B6 /* NSError+RLMSync.m in Sources */,
@@ -2644,13 +2630,10 @@
 			buildActionMask = 2147483647;
 			files = (
 				5D660FF11BE98D670021E04F /* Aliases.swift in Sources */,
-<<<<<<< HEAD
 				4996EA9E2465BB8A003A1F51 /* BSON.swift in Sources */,
 				3FB6ABD92416A27000E318C2 /* Decimal128.swift in Sources */,
 				3FC3F9172419B63200E27322 /* EmbeddedObject.swift in Sources */,
-=======
 				3F102CBD23DBC68300108FD2 /* Combine.swift in Sources */,
->>>>>>> e62fe72f
 				29B7FDF61C0DA6560023224E /* Error.swift in Sources */,
 				5D1534B81CCFF545008976D7 /* LinkingObjects.swift in Sources */,
 				5D660FF21BE98D670021E04F /* List.swift in Sources */,
