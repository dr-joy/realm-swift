--- conflicted
+++ resolved
@@ -199,15 +199,9 @@
 
      - parameter predicateFormat: A predicate format string, optionally followed by a variable number of arguments.
      */
-<<<<<<< HEAD
-    public func filter(_ predicateFormat: String, _ args: Any...) -> Results<T> {
-        return Results<T>(rlmResults.objects(with: NSPredicate(format: predicateFormat,
-                                                               argumentArray: unwrapOptionals(in: args))))
-=======
     public func filter(_ predicateFormat: String, _ args: Any...) -> Results<Element> {
         return Results(rlmResults.objects(with: NSPredicate(format: predicateFormat,
                                                             argumentArray: unwrapOptionals(in: args))))
->>>>>>> 2a0f5106
     }
 
     /**
@@ -394,11 +388,7 @@
     }
 
     /// :nodoc:
-<<<<<<< HEAD
-    public func _observe(_ block: @escaping (RealmCollectionChange<AnyRealmCollection<T>>) -> Void) ->
-=======
     public func _observe(_ block: @escaping (RealmCollectionChange<AnyRealmCollection<Element>>) -> Void) ->
->>>>>>> 2a0f5106
         NotificationToken {
             let anyCollection = AnyRealmCollection(self)
             return rlmResults.addNotificationBlock { _, change, error in
