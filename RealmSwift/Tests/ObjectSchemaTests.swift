--- conflicted
+++ resolved
@@ -55,7 +55,6 @@
 
     func testDescription() {
         let objectSchema = swiftObjectSchema
-<<<<<<< HEAD
         let expected = """
         SwiftObject {
             boolCol {
@@ -66,6 +65,34 @@
                 optional = NO;
             }
             intCol {
+                type = int;
+                indexed = NO;
+                isPrimary = NO;
+                array = NO;
+                optional = NO;
+            }
+            int8Col {
+                type = int;
+                indexed = NO;
+                isPrimary = NO;
+                array = NO;
+                optional = NO;
+            }
+            int16Col {
+                type = int;
+                indexed = NO;
+                isPrimary = NO;
+                array = NO;
+                optional = NO;
+            }
+            int32Col {
+                type = int;
+                indexed = NO;
+                isPrimary = NO;
+                array = NO;
+                optional = NO;
+            }
+            int64Col {
                 type = int;
                 indexed = NO;
                 isPrimary = NO;
@@ -155,128 +182,6 @@
             }
         }
         """
-=======
-        let expected =
-            "SwiftObject {\n" +
-            "    boolCol {\n" +
-            "        type = bool;\n" +
-            "        indexed = NO;\n" +
-            "        isPrimary = NO;\n" +
-            "        array = NO;\n" +
-            "        optional = NO;\n" +
-            "    }\n" +
-            "    intCol {\n" +
-            "        type = int;\n" +
-            "        indexed = NO;\n" +
-            "        isPrimary = NO;\n" +
-            "        array = NO;\n" +
-            "        optional = NO;\n" +
-            "    }\n" +
-            "    int8Col {\n" +
-            "        type = int;\n" +
-            "        indexed = NO;\n" +
-            "        isPrimary = NO;\n" +
-            "        array = NO;\n" +
-            "        optional = NO;\n" +
-            "    }\n" +
-            "    int16Col {\n" +
-            "        type = int;\n" +
-            "        indexed = NO;\n" +
-            "        isPrimary = NO;\n" +
-            "        array = NO;\n" +
-            "        optional = NO;\n" +
-            "    }\n" +
-            "    int32Col {\n" +
-            "        type = int;\n" +
-            "        indexed = NO;\n" +
-            "        isPrimary = NO;\n" +
-            "        array = NO;\n" +
-            "        optional = NO;\n" +
-            "    }\n" +
-            "    int64Col {\n" +
-            "        type = int;\n" +
-            "        indexed = NO;\n" +
-            "        isPrimary = NO;\n" +
-            "        array = NO;\n" +
-            "        optional = NO;\n" +
-            "    }\n" +
-            "    intEnumCol {\n" +
-            "        type = int;\n" +
-            "        indexed = NO;\n" +
-            "        isPrimary = NO;\n" +
-            "        array = NO;\n" +
-            "        optional = NO;\n" +
-            "    }\n" +
-            "    floatCol {\n" +
-            "        type = float;\n" +
-            "        indexed = NO;\n" +
-            "        isPrimary = NO;\n" +
-            "        array = NO;\n" +
-            "        optional = NO;\n" +
-            "    }\n" +
-            "    doubleCol {\n" +
-            "        type = double;\n" +
-            "        indexed = NO;\n" +
-            "        isPrimary = NO;\n" +
-            "        array = NO;\n" +
-            "        optional = NO;\n" +
-            "    }\n" +
-            "    stringCol {\n" +
-            "        type = string;\n" +
-            "        indexed = NO;\n" +
-            "        isPrimary = NO;\n" +
-            "        array = NO;\n" +
-            "        optional = NO;\n" +
-            "    }\n" +
-            "    binaryCol {\n" +
-            "        type = data;\n" +
-            "        indexed = NO;\n" +
-            "        isPrimary = NO;\n" +
-            "        array = NO;\n" +
-            "        optional = NO;\n" +
-            "    }\n" +
-            "    dateCol {\n" +
-            "        type = date;\n" +
-            "        indexed = NO;\n" +
-            "        isPrimary = NO;\n" +
-            "        array = NO;\n" +
-            "        optional = NO;\n" +
-            "    }\n" +
-            "    decimalCol {\n" +
-            "        type = decimal128;\n" +
-            "        indexed = NO;\n" +
-            "        isPrimary = NO;\n" +
-            "        array = NO;\n" +
-            "        optional = NO;\n" +
-            "    }\n" +
-            "    objectIdCol {\n" +
-            "        type = object id;\n" +
-            "        indexed = NO;\n" +
-            "        isPrimary = NO;\n" +
-            "        array = NO;\n" +
-            "        optional = NO;\n" +
-            "    }\n" +
-            "    objectCol {\n" +
-            "        type = object;\n" +
-            "        objectClassName = SwiftBoolObject;\n" +
-            "        linkOriginPropertyName = (null);\n" +
-            "        indexed = NO;\n" +
-            "        isPrimary = NO;\n" +
-            "        array = NO;\n" +
-            "        optional = YES;\n" +
-            "    }\n" +
-            "    arrayCol {\n" +
-            "        type = object;\n" +
-            "        objectClassName = SwiftBoolObject;\n" +
-            "        linkOriginPropertyName = (null);\n" +
-            "        indexed = NO;\n" +
-            "        isPrimary = NO;\n" +
-            "        array = YES;\n" +
-            "        optional = NO;\n" +
-            "    }\n" +
-            "}"
-
->>>>>>> f0af9a11
         XCTAssertEqual(objectSchema.description, expected.replacingOccurrences(of: "    ", with: "\t"))
     }
 
